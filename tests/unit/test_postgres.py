--- conflicted
+++ resolved
@@ -1735,7 +1735,6 @@
         assert_records(conn, stream.records, 'cats', 'id')
 
 
-<<<<<<< HEAD
 def test_initial_sql_is_executed_upon_construction(db_cleanup):
     config = CONFIG.copy()
     config['initial_sql'] = 'CREATE TABLE sql_test ( code char(5) CONSTRAINT firstkey PRIMARY KEY );'
@@ -1746,7 +1745,8 @@
         with conn.cursor() as cur:
             cur.execute("SELECT table_name FROM information_schema.tables WHERE table_schema='public' AND table_name='sql_test';")
             assert cur.fetchone()[0] == 'sql_test'
-=======
+
+
 def test_loading__very_long_stream_name(db_cleanup):
     stream_name = 'extremely_______________long_cats'
     class LongCatStream(CatStream):
@@ -1799,5 +1799,4 @@
         assert_column_indexed(conn, stream_name, '_sdc_sequence')
         assert_column_indexed(conn, stream_name, 'id')
         assert_column_indexed(conn, '{}__adoption__immunizations'.format(stream_name), '_sdc_sequence')
-        assert_column_indexed(conn, '{}__adoption__immunizations'.format(stream_name), '_sdc_level_0_id')
->>>>>>> efcac5dd
+        assert_column_indexed(conn, '{}__adoption__immunizations'.format(stream_name), '_sdc_level_0_id')