from copy import deepcopy
import csv
import io
import json
import logging
import re
import time
import uuid
import hashlib

import arrow
from psycopg2 import sql
from psycopg2.extras import LoggingConnection, LoggingCursor

from target_postgres import json_schema
from target_postgres.exceptions import PostgresError
from target_postgres.sql_base import SEPARATOR, SQLInterface
from target_postgres.singer_stream import (
    SINGER_SEQUENCE,
    SINGER_LEVEL
)

RESERVED_NULL_DEFAULT = 'NULL'


def _update_schema_0_to_1(table_metadata, table_schema):
    """
    Given a `table_schema` of version 0, update it to version 1.

    :param table_metadata: Table Metadata
    :param table_schema: TABLE_SCHEMA
    :return: Table Metadata
    """

    for field, property in table_schema['schema']['properties'].items():
        if json_schema.is_datetime(property):
            table_metadata['mappings'][field]['format'] = json_schema.DATE_TIME_FORMAT

    table_metadata['schema_version'] = 1

    return table_metadata


def _update_schema_1_to_2(table_metadata, table_path):
    """
    Given a `table_metadata` of version 1, update it to version 2.

    :param table_metadata: Table Metadata
    :param table_path: [String, ...]
    :return: Table Metadata
    """

    table_metadata['path'] = tuple(table_path)
    table_metadata['schema_version'] = 2

    table_metadata.pop('table_mappings', None)

    return table_metadata


class _MillisLoggingCursor(LoggingCursor):
    """
    An implementation of LoggingCursor which tracks duration of queries.
    """

    def execute(self, query, vars=None):
        self.timestamp = time.monotonic()
        return super(_MillisLoggingCursor, self).execute(query, vars)

    def callproc(self, procname, vars=None):
        self.timestamp = time.monotonic()
        return super(_MillisLoggingCursor, self).callproc(procname, vars)


class MillisLoggingConnection(LoggingConnection):
    """
    An implementation of LoggingConnection which tracks duration of queries.
    """

    def filter(self, msg, curs):
        return "MillisLoggingConnection: {} millis spent executing: {}".format(
            int((time.monotonic() - curs.timestamp) * 1000),
            msg
        )

    def cursor(self, *args, **kwargs):
        kwargs.setdefault('cursor_factory', _MillisLoggingCursor)
        return LoggingConnection.cursor(self, *args, **kwargs)



class TransformStream:
    def __init__(self, fun):
        self.fun = fun

    def read(self, *args, **kwargs):
        return self.fun()


class PostgresTarget(SQLInterface):
    ## NAMEDATALEN _defaults_ to 64 in PostgreSQL. The maxmimum length for an identifier is
    ## NAMEDATALEN - 1.
    # TODO: Figure out way to `SELECT` value from commands
    IDENTIFIER_FIELD_LENGTH = 63

    def __init__(self, connection, *args, postgres_schema='public', logging_level=None, persist_empty_tables=False,
<<<<<<< HEAD
                 initial_sql=None, **kwargs):
=======
                 add_upsert_indexes=True, **kwargs):
>>>>>>> efcac5dd
        self.LOGGER.info(
            'PostgresTarget created with established connection: `{}`, PostgreSQL schema: `{}`'.format(connection.dsn,
                                                                                                       postgres_schema))

        if logging_level:
            level = logging.getLevelName(logging_level)
            self.LOGGER.setLevel(level)

        try:
            connection.initialize(self.LOGGER)
            self.LOGGER.debug('PostgresTarget set to log all queries.')
        except AttributeError:
            self.LOGGER.debug('PostgresTarget disabling logging all queries.')

        if initial_sql:
            with connection.cursor() as cur:
                cur.execute(initial_sql)
                self.LOGGER.debug('Initial SQL executed')

        self.conn = connection
        self.postgres_schema = postgres_schema
        self.persist_empty_tables = persist_empty_tables
        self.add_upsert_indexes = add_upsert_indexes

        if self.persist_empty_tables:
            self.LOGGER.debug('PostgresTarget is persisting empty tables')

        with self.conn.cursor() as cur:
            self._update_schemas_0_to_1(cur)
            self._update_schemas_1_to_2(cur)

    def _update_schemas_0_to_1(self, cur):
        """
        Given a Cursor for a Postgres Connection, upgrade table schemas at version 0 to version 1.

        :param cur: Cursor
        :return: None
        """

        cur.execute(
            sql.SQL('''
                    SELECT c.relname, obj_description(c.oid, 'pg_class')
                    FROM pg_namespace AS n
                      INNER JOIN pg_class AS c ON n.oid = c.relnamespace
                    WHERE n.nspname = {};
                    ''').format(sql.Literal(self.postgres_schema)))

        for mapped_name, raw_json in cur.fetchall():
            metadata = None
            if raw_json:
                try:
                    metadata = json.loads(raw_json)
                except:
                    pass

            if metadata and metadata.get('schema_version', 0) == 0:
                self.LOGGER.info('Migrating `{}` from schema_version 0 to 1'.format(mapped_name))

                table_schema = self.__get_table_schema(cur, mapped_name)
                version_1_metadata = _update_schema_0_to_1(metadata, table_schema)
                self._set_table_metadata(cur, mapped_name, version_1_metadata)

    def _update_schemas_1_to_2(self, cur):
        """
        Given a Cursor for a Postgres Connection, upgrade table schemas at version 1 to version 2.

        :param cur: Cursor
        :return: None
        """
        cur.execute(
            sql.SQL('''
                    SELECT c.relname, obj_description(c.oid, 'pg_class')
                    FROM pg_namespace AS n
                      INNER JOIN pg_class AS c ON n.oid = c.relnamespace
                    WHERE n.nspname = {};
                    ''').format(sql.Literal(self.postgres_schema)))

        for mapped_name, raw_json in cur.fetchall():
            metadata = None
            if raw_json:
                try:
                    metadata = json.loads(raw_json)
                except:
                    pass

            if metadata and metadata.get('schema_version', 0) == 1 and metadata.get('table_mappings'):
                self.LOGGER.info('Migrating root_table `{}` children from schema_version 1 to 2'.format(mapped_name))

                table_path = tuple()

                for mapping in metadata.get('table_mappings'):
                    table_name = mapping['to']
                    table_path = mapping['from']
                    table_metadata = self._get_table_metadata(cur, table_name)

                    self.LOGGER.info('Migrating `{}` (`{}`) from schema_version 1 to 2'.format(table_path, table_name))

                    version_2_metadata = _update_schema_1_to_2(table_metadata, table_path)
                    self._set_table_metadata(cur, table_name, version_2_metadata)

                root_version_2_metadata = _update_schema_1_to_2(metadata, table_path[0:1])
                self._set_table_metadata(cur, mapped_name, root_version_2_metadata)

    def metrics_tags(self):
        return {'database': self.conn.get_dsn_parameters().get('dbname', None),
                'schema': self.postgres_schema}

    def setup_table_mapping_cache(self, cur):
        self.table_mapping_cache = {}

        cur.execute(
            sql.SQL('''
                SELECT c.relname, obj_description(c.oid, 'pg_class')
                FROM pg_namespace AS n
                  INNER JOIN pg_class AS c ON n.oid = c.relnamespace
                WHERE n.nspname = {};
                ''').format(sql.Literal(self.postgres_schema)))

        for mapped_name, raw_json in cur.fetchall():
            table_path = None
            if raw_json:
                table_path = json.loads(raw_json).get('path', None)
            self.LOGGER.info("Mapping: {} to {}".format(mapped_name, table_path))
            if table_path:
                self.table_mapping_cache[tuple(table_path)] = mapped_name

    def write_batch(self, stream_buffer):
        if not self.persist_empty_tables and stream_buffer.count == 0:
            return None

        with self.conn.cursor() as cur:
            try:
                cur.execute('BEGIN;')

                self.setup_table_mapping_cache(cur)

                root_table_name = self.add_table_mapping_helper((stream_buffer.stream,), self.table_mapping_cache)['to']
                current_table_schema = self.get_table_schema(cur, root_table_name)

                current_table_version = None

                if current_table_schema:
                    current_table_version = current_table_schema.get('version', None)

                    if set(stream_buffer.key_properties) \
                            != set(current_table_schema.get('key_properties')):
                        raise PostgresError(
                            '`key_properties` change detected. Existing values are: {}. Streamed values are: {}'.format(
                                current_table_schema.get('key_properties'),
                                stream_buffer.key_properties
                            ))

                    for key_property in stream_buffer.key_properties:
                        canonicalized_key, remote_column_schema = self.fetch_column_from_path((key_property,),
                                                                                              current_table_schema)
                        if self.json_schema_to_sql_type(remote_column_schema) \
                                != self.json_schema_to_sql_type(stream_buffer.schema['properties'][key_property]):
                            raise PostgresError(
                                ('`key_properties` type change detected for "{}". ' +
                                 'Existing values are: {}. ' +
                                 'Streamed values are: {}, {}, {}').format(
                                    key_property,
                                    json_schema.get_type(current_table_schema['schema']['properties'][key_property]),
                                    json_schema.get_type(stream_buffer.schema['properties'][key_property]),
                                    self.json_schema_to_sql_type(
                                        current_table_schema['schema']['properties'][key_property]),
                                    self.json_schema_to_sql_type(stream_buffer.schema['properties'][key_property])
                                ))

                target_table_version = current_table_version or stream_buffer.max_version

                self.LOGGER.info('Stream {} ({}) with max_version {} targetting {}'.format(
                    stream_buffer.stream,
                    root_table_name,
                    stream_buffer.max_version,
                    target_table_version
                ))

                root_table_name = stream_buffer.stream
                if current_table_version is not None and \
                        stream_buffer.max_version is not None:
                    if stream_buffer.max_version < current_table_version:
                        self.LOGGER.warning('{} - Records from an earlier table version detected.'
                                            .format(stream_buffer.stream))
                        cur.execute('ROLLBACK;')
                        return None

                    elif stream_buffer.max_version > current_table_version:
                        root_table_name += SEPARATOR + str(stream_buffer.max_version)
                        target_table_version = stream_buffer.max_version

                self.LOGGER.info('Root table name {}'.format(root_table_name))

                written_batches_details = self.write_batch_helper(cur,
                                                                  root_table_name,
                                                                  stream_buffer.schema,
                                                                  stream_buffer.key_properties,
                                                                  stream_buffer.get_batch(),
                                                                  {'version': target_table_version})

                cur.execute('COMMIT;')

                return written_batches_details
            except Exception as ex:
                cur.execute('ROLLBACK;')
                message = 'Exception writing records'
                self.LOGGER.exception(message)
                raise PostgresError(message, ex)

    def activate_version(self, stream_buffer, version):
        with self.conn.cursor() as cur:
            try:
                cur.execute('BEGIN;')

                self.setup_table_mapping_cache(cur)
                root_table_name = self.add_table_mapping(cur, (stream_buffer.stream,), {})
                current_table_schema = self.get_table_schema(cur, root_table_name)

                if not current_table_schema:
                    self.LOGGER.error('{} - Table for stream does not exist'.format(
                        stream_buffer.stream))
                elif current_table_schema.get('version') is not None and current_table_schema.get('version') >= version:
                    self.LOGGER.warning('{} - Table version {} already active'.format(
                        stream_buffer.stream,
                        version))
                else:
                    versioned_root_table = root_table_name + SEPARATOR + str(version)

                    names_to_paths = dict([(v, k) for k, v in self.table_mapping_cache.items()])

                    cur.execute(
                        sql.SQL('''
                        SELECT tablename FROM pg_tables
                        WHERE schemaname = {} AND tablename like {};
                        ''').format(
                            sql.Literal(self.postgres_schema),
                            sql.Literal(versioned_root_table + '%')))

                    for versioned_table_name in map(lambda x: x[0], cur.fetchall()):
                        table_name = root_table_name + versioned_table_name[len(versioned_root_table):]
                        table_path = names_to_paths[table_name]
                        cur.execute(
                            sql.SQL('''
                            ALTER TABLE {table_schema}.{stream_table} RENAME TO {stream_table_old};
                            ALTER TABLE {table_schema}.{version_table} RENAME TO {stream_table};
                            DROP TABLE {table_schema}.{stream_table_old};
                            COMMIT;''').format(
                                table_schema=sql.Identifier(self.postgres_schema),
                                stream_table_old=sql.Identifier(table_name +
                                                                SEPARATOR +
                                                                'old'),
                                stream_table=sql.Identifier(table_name),
                                version_table=sql.Identifier(versioned_table_name)))
                        metadata = self._get_table_metadata(cur, table_name)

                        self.LOGGER.info('Activated {}, setting path to {}'.format(
                            metadata,
                            table_path
                        ))

                        metadata['path'] = table_path
                        self._set_table_metadata(cur, table_name, metadata)
            except Exception as ex:
                cur.execute('ROLLBACK;')
                message = '{} - Exception activating table version {}'.format(
                    stream_buffer.stream,
                    version)
                self.LOGGER.exception(message)
                raise PostgresError(message, ex)

    def _validate_identifier(self, identifier):
        if not identifier:
            raise PostgresError('Identifier must be non empty.')

        if self.IDENTIFIER_FIELD_LENGTH < len(identifier):
            raise PostgresError('Length of identifier must be less than or equal to {}. Got {} for `{}`'.format(
                self.IDENTIFIER_FIELD_LENGTH,
                len(identifier),
                identifier
            ))

        if not re.match(r'^[a-z_].*', identifier):
            raise PostgresError(
                'Identifier must start with a lower case letter, or underscore. Got `{}` for `{}`'.format(
                    identifier[0],
                    identifier
                ))

        if not re.match(r'^[a-z0-9_$]+$', identifier):
            raise PostgresError(
                'Identifier must only contain lower case letters, numbers, underscores, or dollar signs. Got `{}` for `{}`'.format(
                    re.findall(r'[^0-9]', '1234a567')[0],
                    identifier
                ))

        return True

    def canonicalize_identifier(self, identifier):
        if not identifier:
            identifier = '_'

        return re.sub(r'[^\w\d_$]', '_', identifier.lower())

    def add_key_properties(self, cur, table_name, key_properties):
        if not key_properties:
            return None

        metadata = self._get_table_metadata(cur, table_name)

        if not 'key_properties' in metadata:
            metadata['key_properties'] = key_properties
            self._set_table_metadata(cur, table_name, metadata)

    def add_table(self, cur, path, name, metadata):
        self._validate_identifier(name)

        create_table_sql = sql.SQL('CREATE TABLE {}.{}').format(
            sql.Identifier(self.postgres_schema),
            sql.Identifier(name))

        cur.execute(sql.SQL('{} ();').format(create_table_sql))

        self._set_table_metadata(cur, name, {'path': path,
                                             'version': metadata.get('version', None),
                                             'schema_version': metadata['schema_version']})

    def add_table_mapping(self, cur, from_path, metadata):
        mapping = self.add_table_mapping_helper(from_path, self.table_mapping_cache)

        if not mapping['exists']:
            self.table_mapping_cache[from_path] = mapping['to']

        return mapping['to']

    def _get_update_sql(self, target_table_name, temp_table_name, key_properties, columns, subkeys):
        full_table_name = sql.SQL('{}.{}').format(
            sql.Identifier(self.postgres_schema),
            sql.Identifier(target_table_name))
        full_temp_table_name = sql.SQL('{}.{}').format(
            sql.Identifier(self.postgres_schema),
            sql.Identifier(temp_table_name))

        pk_temp_select_list = []
        pk_where_list = []
        pk_null_list = []
        cxt_where_list = []
        for pk in key_properties:
            pk_identifier = sql.Identifier(pk)
            pk_temp_select_list.append(sql.SQL('{}.{}').format(full_temp_table_name,
                                                               pk_identifier))

            pk_where_list.append(
                sql.SQL('{table}.{pk} = "dedupped".{pk}').format(
                    table=full_table_name,
                    temp_table=full_temp_table_name,
                    pk=pk_identifier))

            pk_null_list.append(
                sql.SQL('{table}.{pk} IS NULL').format(
                    table=full_table_name,
                    pk=pk_identifier))

            cxt_where_list.append(
                sql.SQL('{table}.{pk} = "pks".{pk}').format(
                    table=full_table_name,
                    pk=pk_identifier))
        pk_temp_select = sql.SQL(', ').join(pk_temp_select_list)
        pk_where = sql.SQL(' AND ').join(pk_where_list)
        pk_null = sql.SQL(' AND ').join(pk_null_list)
        cxt_where = sql.SQL(' AND ').join(cxt_where_list)

        sequence_join = sql.SQL(' AND "dedupped".{} >= {}.{}').format(
            sql.Identifier(SINGER_SEQUENCE),
            full_table_name,
            sql.Identifier(SINGER_SEQUENCE))

        distinct_order_by = sql.SQL(' ORDER BY {}, {}.{} DESC').format(
            pk_temp_select,
            full_temp_table_name,
            sql.Identifier(SINGER_SEQUENCE))

        if len(subkeys) > 0:
            pk_temp_subkey_select_list = []
            for pk in (key_properties + subkeys):
                pk_temp_subkey_select_list.append(sql.SQL('{}.{}').format(full_temp_table_name,
                                                                          sql.Identifier(pk)))
            insert_distinct_on = sql.SQL(', ').join(pk_temp_subkey_select_list)

            insert_distinct_order_by = sql.SQL(' ORDER BY {}, {}.{} DESC').format(
                insert_distinct_on,
                full_temp_table_name,
                sql.Identifier(SINGER_SEQUENCE))
        else:
            insert_distinct_on = pk_temp_select
            insert_distinct_order_by = distinct_order_by

        insert_columns_list = []
        dedupped_columns_list = []
        for column in columns:
            insert_columns_list.append(sql.SQL('{}').format(sql.Identifier(column)))
            dedupped_columns_list.append(sql.SQL('{}.{}').format(sql.Identifier('dedupped'),
                                                                 sql.Identifier(column)))
        insert_columns = sql.SQL(', ').join(insert_columns_list)
        dedupped_columns = sql.SQL(', ').join(dedupped_columns_list)

        return sql.SQL('''
            DELETE FROM {table} USING (
                    SELECT "dedupped".*
                    FROM (
                        SELECT *,
                               ROW_NUMBER() OVER (PARTITION BY {pk_temp_select}
                                                  {distinct_order_by}) AS "pk_ranked"
                        FROM {temp_table}
                        {distinct_order_by}) AS "dedupped"
                    JOIN {table} ON {pk_where}{sequence_join}
                    WHERE pk_ranked = 1
                ) AS "pks" WHERE {cxt_where};
            INSERT INTO {table}({insert_columns}) (
                SELECT {dedupped_columns}
                FROM (
                    SELECT *,
                           ROW_NUMBER() OVER (PARTITION BY {insert_distinct_on}
                                              {insert_distinct_order_by}) AS "pk_ranked"
                    FROM {temp_table}
                    {insert_distinct_order_by}) AS "dedupped"
                LEFT JOIN {table} ON {pk_where}
                WHERE pk_ranked = 1 AND {pk_null}
            );
            DROP TABLE {temp_table};
            ''').format(table=full_table_name,
                        temp_table=full_temp_table_name,
                        pk_temp_select=pk_temp_select,
                        pk_where=pk_where,
                        cxt_where=cxt_where,
                        sequence_join=sequence_join,
                        distinct_order_by=distinct_order_by,
                        pk_null=pk_null,
                        insert_distinct_on=insert_distinct_on,
                        insert_distinct_order_by=insert_distinct_order_by,
                        insert_columns=insert_columns,
                        dedupped_columns=dedupped_columns)

    def serialize_table_record_null_value(self, remote_schema, streamed_schema, field, value):
        if value is None:
            return RESERVED_NULL_DEFAULT
        return value

    def serialize_table_record_datetime_value(self, remote_schema, streamed_schema, field, value):
        return arrow.get(value).format('YYYY-MM-DD HH:mm:ss.SSSSZZ')

    def persist_csv_rows(self,
                         cur,
                         remote_schema,
                         temp_table_name,
                         columns,
                         csv_rows):

        copy = sql.SQL('COPY {}.{} ({}) FROM STDIN WITH CSV NULL AS {}').format(
            sql.Identifier(self.postgres_schema),
            sql.Identifier(temp_table_name),
            sql.SQL(', ').join(map(sql.Identifier, columns)),
            sql.Literal(RESERVED_NULL_DEFAULT))
        cur.copy_expert(copy, csv_rows)

        pattern = re.compile(SINGER_LEVEL.format('[0-9]+'))
        subkeys = list(filter(lambda header: re.match(pattern, header) is not None, columns))

        canonicalized_key_properties = [self.fetch_column_from_path((key_property,), remote_schema)[0]
                                        for key_property in remote_schema['key_properties']]

        update_sql = self._get_update_sql(remote_schema['name'],
                                          temp_table_name,
                                          canonicalized_key_properties,
                                          columns,
                                          subkeys)
        cur.execute(update_sql)

    def write_table_batch(self, cur, table_batch, metadata):
        remote_schema = table_batch['remote_schema']

        ## Create temp table to upload new data to
        target_table_name = self.canonicalize_identifier('tmp_' + str(uuid.uuid4()))
        cur.execute(sql.SQL(
            '''
            CREATE TABLE {schema}.{temp_table} (LIKE {schema}.{table})
            ''').format(
            schema=sql.Identifier(self.postgres_schema),
            temp_table=sql.Identifier(target_table_name),
            table=sql.Identifier(remote_schema['name'])
        ))

        ## Make streamable CSV records
        csv_headers = list(remote_schema['schema']['properties'].keys())
        rows_iter = iter(table_batch['records'])

        def transform():
            try:
                row = next(rows_iter)

                with io.StringIO() as out:
                    writer = csv.DictWriter(out, csv_headers)
                    writer.writerow(row)
                    return out.getvalue()
            except StopIteration:
                return ''

        csv_rows = TransformStream(transform)

        ## Persist csv rows
        self.persist_csv_rows(cur,
                              remote_schema,
                              target_table_name,
                              csv_headers,
                              csv_rows)

        return len(table_batch['records'])

    def add_column(self, cur, table_name, column_name, column_schema):

        cur.execute(sql.SQL('ALTER TABLE {table_schema}.{table_name} ' +
                            'ADD COLUMN {column_name} {data_type};').format(
            table_schema=sql.Identifier(self.postgres_schema),
            table_name=sql.Identifier(table_name),
            column_name=sql.Identifier(column_name),
            data_type=sql.SQL(self.json_schema_to_sql_type(column_schema))))

    def migrate_column(self, cur, table_name, from_column, to_column):
        cur.execute(sql.SQL('UPDATE {table_schema}.{table_name} ' +
                            'SET {to_column} = {from_column};').format(
            table_schema=sql.Identifier(self.postgres_schema),
            table_name=sql.Identifier(table_name),
            to_column=sql.Identifier(to_column),
            from_column=sql.Identifier(from_column)))

    def drop_column(self, cur, table_name, column_name):
        cur.execute(sql.SQL('ALTER TABLE {table_schema}.{table_name} ' +
                            'DROP COLUMN {column_name};').format(
            table_schema=sql.Identifier(self.postgres_schema),
            table_name=sql.Identifier(table_name),
            column_name=sql.Identifier(column_name)))

    def make_column_nullable(self, cur, table_name, column_name):
        cur.execute(sql.SQL('ALTER TABLE {table_schema}.{table_name} ' +
                            'ALTER COLUMN {column_name} DROP NOT NULL;').format(
            table_schema=sql.Identifier(self.postgres_schema),
            table_name=sql.Identifier(table_name),
            column_name=sql.Identifier(column_name)))

    def add_index(self, cur, table_name, column_names):
        index_name = 'tp_{}_{}_idx'.format(table_name, "_".join(column_names))

        if len(index_name) > self.IDENTIFIER_FIELD_LENGTH:
            index_name_hash = hashlib.sha1(index_name.encode('utf-8')).hexdigest()[0:60]
            index_name = 'tp_{}'.format(index_name_hash)

        cur.execute(sql.SQL('CREATE INDEX {index_name} ON {table_schema}.{table_name} ' +
                            '({column_names});').format(
            index_name=sql.Identifier(index_name),
            table_schema=sql.Identifier(self.postgres_schema),
            table_name=sql.Identifier(table_name),
            column_names=sql.SQL(', ').join(sql.Identifier(column_name) for column_name in column_names)))

    def _set_table_metadata(self, cur, table_name, metadata):
        """
        Given a Metadata dict, set it as the comment on the given table.
        :param self: Postgres
        :param cur: Pscyopg.Cursor
        :param table_name: String
        :param metadata: Metadata Dict
        :return: None
        """
        cur.execute(sql.SQL('COMMENT ON TABLE {}.{} IS {};').format(
            sql.Identifier(self.postgres_schema),
            sql.Identifier(table_name),
            sql.Literal(json.dumps(metadata))))

    def _get_table_metadata(self, cur, table_name):
        cur.execute(sql.SQL('''
            SELECT EXISTS (
                SELECT 1 FROM pg_tables
                WHERE schemaname = {} AND
                      tablename = {});''').format(
            sql.Literal(self.postgres_schema),
            sql.Literal(table_name)))
        table_exists = cur.fetchone()[0]

        if not table_exists:
            return None

        cur.execute(
            sql.SQL('SELECT description FROM pg_description WHERE objoid = {}::regclass;').format(
                sql.Literal(
                    '"{}"."{}"'.format(self.postgres_schema, table_name))))
        comment = cur.fetchone()[0]

        if comment:
            try:
                comment_meta = json.loads(comment)
            except:
                self.LOGGER.exception('Could not load table comment metadata')
                raise
        else:
            comment_meta = None

        return comment_meta

    def add_column_mapping(self, cur, table_name, from_path, to_name, mapped_schema):
        metadata = self._get_table_metadata(cur, table_name)

        if not metadata:
            metadata = {}

        if not 'mappings' in metadata:
            metadata['mappings'] = {}

        mapping = {'type': json_schema.get_type(mapped_schema),
                   'from': from_path}

        if 't' == json_schema.shorthand(mapped_schema):
            mapping['format'] = 'date-time'

        metadata['mappings'][to_name] = mapping

        self._set_table_metadata(cur, table_name, metadata)

    def drop_column_mapping(self, cur, table_name, mapped_name):
        metadata = self._get_table_metadata(cur, table_name)

        if not metadata:
            metadata = {}

        if not 'mappings' in metadata:
            metadata['mappings'] = {}

        metadata['mappings'].pop(mapped_name, None)

        self._set_table_metadata(cur, table_name, metadata)

    def new_table_indexes(self, schema):
        if self.add_upsert_indexes:
            upsert_index_column_names = deepcopy(schema.get('key_properties', []))

            for column_name__or__path in schema['schema']['properties'].keys():
                column_path = column_name__or__path
                if isinstance(column_name__or__path, str):
                    column_path = (column_name__or__path,)

                if len(column_path) == 1:
                    if column_path[0] == '_sdc_sequence' or column_path[0].startswith('_sdc_level_'):
                        upsert_index_column_names.append(column_path[0])

            return [list(map(self.canonicalize_identifier, upsert_index_column_names))]
        else:
            return []

    def is_table_empty(self, cur, table_name):
        cur.execute(sql.SQL('SELECT COUNT(1) FROM {}.{};').format(
            sql.Identifier(self.postgres_schema),
            sql.Identifier(table_name)))

        return cur.fetchall()[0][0] == 0

    def get_table_schema(self, cur, name):
        return self.__get_table_schema(cur, name)

    def __get_table_schema(self, cur, name):
        # Purely exists for migration purposes. DO NOT CALL DIRECTLY
        cur.execute(
            sql.SQL('SELECT column_name, data_type, is_nullable FROM information_schema.columns ') +
            sql.SQL('WHERE table_schema = {} and table_name = {};').format(
                sql.Literal(self.postgres_schema), sql.Literal(name)))

        properties = {}
        for column in cur.fetchall():
            properties[column[0]] = self.sql_type_to_json_schema(column[1], column[2] == 'YES')

        metadata = self._get_table_metadata(cur, name)

        if metadata is None and not properties:
            return None

        if metadata is None:
            metadata = {'version': None}

        metadata['name'] = name
        metadata['type'] = 'TABLE_SCHEMA'
        metadata['schema'] = {'properties': properties}

        return metadata

    def sql_type_to_json_schema(self, sql_type, is_nullable):
        """
        Given a string representing a SQL column type, and a boolean indicating whether
        the associated column is nullable, return a compatible JSONSchema structure.
        :param sql_type: string
        :param is_nullable: boolean
        :return: JSONSchema
        """
        _format = None
        if sql_type == 'timestamp with time zone':
            json_type = 'string'
            _format = 'date-time'
        elif sql_type == 'bigint':
            json_type = 'integer'
        elif sql_type == 'double precision':
            json_type = 'number'
        elif sql_type == 'boolean':
            json_type = 'boolean'
        elif sql_type == 'text':
            json_type = 'string'
        else:
            raise PostgresError('Unsupported type `{}` in existing target table'.format(sql_type))

        json_type = [json_type]
        if is_nullable:
            json_type.append(json_schema.NULL)

        ret_json_schema = {'type': json_type}
        if _format:
            ret_json_schema['format'] = _format

        return ret_json_schema

    def json_schema_to_sql_type(self, schema):
        _type = json_schema.get_type(schema)
        not_null = True
        ln = len(_type)
        if ln == 1:
            _type = _type[0]
        if ln == 2 and json_schema.NULL in _type:
            not_null = False
            if _type.index(json_schema.NULL) == 0:
                _type = _type[1]
            else:
                _type = _type[0]
        elif ln > 2:
            raise PostgresError('Multiple types per column not supported')

        sql_type = 'text'

        if 'format' in schema and \
                schema['format'] == 'date-time' and \
                _type == 'string':
            sql_type = 'timestamp with time zone'
        elif _type == 'boolean':
            sql_type = 'boolean'
        elif _type == 'integer':
            sql_type = 'bigint'
        elif _type == 'number':
            sql_type = 'double precision'

        if not_null:
            sql_type += ' NOT NULL'

        return sql_type<|MERGE_RESOLUTION|>--- conflicted
+++ resolved
@@ -104,11 +104,7 @@
     IDENTIFIER_FIELD_LENGTH = 63
 
     def __init__(self, connection, *args, postgres_schema='public', logging_level=None, persist_empty_tables=False,
-<<<<<<< HEAD
-                 initial_sql=None, **kwargs):
-=======
-                 add_upsert_indexes=True, **kwargs):
->>>>>>> efcac5dd
+                 initial_sql=None, add_upsert_indexes=True, **kwargs):
         self.LOGGER.info(
             'PostgresTarget created with established connection: `{}`, PostgreSQL schema: `{}`'.format(connection.dsn,
                                                                                                        postgres_schema))
